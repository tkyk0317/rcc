--- conflicted
+++ resolved
@@ -255,15 +255,12 @@
             TestData { inst: "int main() {\n\tint* a; int b = 123; a = &b; a = a - 4; int* c = &b; c = c - 4; \nreturn c == a;\n }", ex_ret: 1 },
             TestData { inst: "int main() {\n\tint* a; int b = 123; a = &b; a = a + 2; int* c = &b; \nreturn c != a;\n }", ex_ret: 1 },
             TestData { inst: "int main() {\n\tint* a; int b = 123; a = &b; a = a - 4; int* c = &b; \nreturn c != a;\n }", ex_ret: 1 },
-<<<<<<< HEAD
             TestData { inst: "int test(int x) { return x; } int main() { int a = 3; return test(a - 1); }", ex_ret: 2 },
             TestData { inst: "int test(int x) { if (x == 0) return 0; else return 1 + test(x - 1); } int main() { return test(10); }", ex_ret: 10 },
             TestData { inst: "int fib(int x) { if (x == 0 || x == 1) return 1; else return fib(x - 2) + fib(x - 1); } int main() { return fib(2); }", ex_ret: 2 },
             TestData { inst: "int fib(int x) { if (x == 0 || x == 1) return 1; else return fib(x - 2) + fib(x - 1); } int main() { return fib(6); }", ex_ret: 13 },
-=======
             TestData { inst: "int test(int x) { if(x == 0) return 1; return 2; } int main() { return test(1); }", ex_ret: 2 },
             TestData { inst: "int test(int x) { if(x == 0) return 1; return 2; } int main() { return test(0); }", ex_ret: 1 },
->>>>>>> fab8af4d
         ]
         .iter().enumerate().for_each(|(i, d)| assert_eq!(d.ex_ret, eval(d.inst), "Fail Test: No.{}, inst: {}", i, d.inst));
 
